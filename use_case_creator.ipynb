{
 "cells": [
  {
   "cell_type": "code",
   "execution_count": null,
   "metadata": {},
   "outputs": [],
   "source": [
    "%reset"
   ]
  },
  {
   "cell_type": "code",
   "execution_count": null,
   "metadata": {
    "pycharm": {
     "name": "#%%\n"
    }
   },
   "outputs": [],
   "source": [
    "import os, sys\n",
    "\n",
    "import pandas as pd\n",
    "import numpy as np\n",
    "import swifter\n",
    "\n",
    "import pacmagic\n",
    "import pacmagic_icu\n",
    "\n",
    "from importlib import reload\n",
    "from data_warehouse_utils.dataloader import DataLoader\n",
    "\n",
    "os.chdir('/home/adam/files/causal_inference')\n",
    "os.getcwd()\n",
    "\n",
    "from causal_inference.experiment_generator.initialize_experiment import initialize_experiment\n",
    "from causal_inference.experiment_generator.initialize_experiment import add_parameter\n",
<<<<<<< HEAD
    "from causal_inference.experiment_generator.initialize_experiment import _load_data_patients"
   ]
  },
  {
   "cell_type": "code",
   "execution_count": null,
   "metadata": {
    "pycharm": {
     "name": "#%%\n"
    }
   },
   "outputs": [],
   "source": [
    "# Reloads packages\n",
    "\n",
    "reload(sys.modules['causal_inference'])\n",
    "reload(sys.modules['causal_inference.experiment_generator'])\n",
    "reload(sys.modules['causal_inference.experiment_generator.initialize_experiment'])\n",
    "\n",
    "\n",
    "from causal_inference.experiment_generator.initialize_experiment import initialize_experiment"
=======
    "# from causal_inference.experiment_genertor.combiner import DataHandler #not ready yet"
>>>>>>> 266c5e83
   ]
  },
  {
   "cell_type": "code",
   "execution_count": null,
   "metadata": {
    "pycharm": {
     "name": "#%%\n"
    }
   },
   "outputs": [],
   "source": [
<<<<<<< HEAD
    "dl = DataLoader()\n",
    "\n",
    "df, generator = initialize_experiment(dl = dl,\n",
    "                           n_of_patients = 10,\n",
    "                           min_length_of_intubation = 24,\n",
    "                           length_of_time_window_hours = 4)\n",
    "\n"
   ]
  },
  {
   "cell_type": "code",
   "execution_count": null,
   "metadata": {
    "pycharm": {
     "name": "#%%\n"
    }
   },
   "outputs": [],
   "source": [
    "generator_test = generator[0:5]"
=======
    "# When running the notebook for the first time, change wd to\n",
    "# the path of causal_inference folder\n",
    "os.getcwd()\n",
    "os.chdir('/home/adam/files/causal_inference')\n",
    "os.getcwd()"
>>>>>>> 266c5e83
   ]
  },
  {
   "cell_type": "code",
   "execution_count": null,
   "metadata": {
    "pycharm": {
     "name": "#%%\n"
    }
   },
   "outputs": [],
   "source": [
<<<<<<< HEAD
    "BMI = ['body_mass_index']"
   ]
  },
  {
   "cell_type": "code",
   "execution_count": null,
   "metadata": {
    "pycharm": {
     "name": "#%%\n"
    }
   },
   "outputs": [],
   "source": [
    "LAB_VALUES = ['c_reactive_protein',\n",
    "              'leukocytes',\n",
    "              'procalcitonin',\n",
    "              'hemoglobin',\n",
    "              'creatinine',\n",
    "              'ureum',\n",
    "              'chloride',# is this instead of chlorine?\n",
    "              'sodium',\n",
    "              'calcium',\n",
    "              'phosphate',\n",
    "              'glucose',\n",
    "              'activated_partial_thromboplastin_time',\n",
    "              'prothrombin_time_inr',\n",
    "              'd_dimer',\n",
    "              'fibrinogen',\n",
    "              'alanine_transaminase',\n",
    "              'aspartate_transaminase'\n",
    "              'lactate_dehydrogenase',\n",
    "              'albumin',\n",
    "              'creatine_kinase',\n",
    "              'gamma_glutamyl_transferase',\n",
    "              'alkaline_phosphatase',\n",
    "              'bilirubin_direct']"
=======
    "# Reloads packages\n",
    "\n",
    "reload(sys.modules['causal_inference'])\n",
    "reload(sys.modules['causal_inference.experiment_generator'])\n",
    "reload(sys.modules['causal_inference.experiment_generator.initialize_experiment'])\n",
    "\n",
    "from causal_inference.experiment_generator.initialize_experiment import initialize_experiment\n",
    "from causal_inference.experiment_generator.initialize_experiment import add_parameter\n",
    "from causal_inference.data_creator.combiner import DataHandler"
>>>>>>> 266c5e83
   ]
  },
  {
   "cell_type": "code",
   "execution_count": null,
   "metadata": {
    "pycharm": {
     "name": "#%%\n"
    }
   },
   "outputs": [],
   "source": [
<<<<<<< HEAD
    "BLOOD_GAS = ['pco2', 'po2', 'bicarbonate', 'lactate' ]\n"
   ]
  },
  {
   "cell_type": "code",
   "execution_count": null,
   "metadata": {
    "pycharm": {
     "name": "#%%\n"
    }
   },
   "outputs": [],
   "source": [
    "VITAL_SIGNS = ['heart_rate',\n",
    "               'arterial_blood_pressure_mean',\n",
    "               'arterial_blood_pressure_diastolic',\n",
    "               'arterial_blood_pressure_systolic']"
=======
    "dl = DataLoader()\n",
    "\n",
    "df = initialize_experiment(dl = dl,\n",
    "                           n_of_patients = 5,\n",
    "                           min_length_of_intubation = 24)"
>>>>>>> 266c5e83
   ]
  },
  {
   "cell_type": "code",
   "execution_count": null,
   "metadata": {
    "pycharm": {
     "name": "#%%\n"
    }
   },
   "outputs": [],
   "source": [
<<<<<<< HEAD
    "VENTILATOR_VALUES = ['peep',\n",
    "                     'fio2',\n",
    "                     'pressure_above_peep',\n",
    "                     'tidal_volume',\n",
    "                     'inspiratory_expiratory_ratio',\n",
    "                     'respiratory_rate' #this doesn't work and the name is correct\n",
    "                     'lung_compliance',\n",
    "                     'driving_pressure',\n",
    "                     'plateau_pressure',\n",
    "                     'peak_pressure']"
=======
    "test_df = pd.DataFrame(np.ones((10,10)))\n",
    "\n",
    "test_df.head()"
>>>>>>> 266c5e83
   ]
  },
  {
   "cell_type": "code",
   "execution_count": null,
   "metadata": {
    "pycharm": {
     "name": "#%%\n"
    }
   },
<<<<<<< HEAD
   "outputs": [],
   "source": [
    "values = pd.DataFrame([])\n",
    "\n",
    "for idx, row in enumerate(generator_test):\n",
    "\n",
    "    patient_id = [generator[idx][0]]\n",
    "    patient_df = generator[idx][1]\n",
    "\n",
    "    parameter_value = patient_df[['time_window_start', 'time_window_end']].\\\n",
    "        swifter.\\\n",
    "        apply(lambda row: dl.get_single_timestamp(patients = patient_id,\n",
    "                                                  parameters = LAB_VALUES,\n",
    "                                                  columns = ['pacmed_name',\n",
    "                                                             'numerical_value'],\n",
    "                                                  from_timestamp = row.time_window_start,\n",
    "                                                  to_timestamp = row.time_window_end).\\\n",
    "              groupby('pacmed_name').\\\n",
    "              mean(numeric_only = False).\n",
    "              T,\n",
    "              axis = 1)\n",
    "\n",
    "    parameter_value = pd.concat([parameter_value[idx] for idx in range(len(parameter_value))])\n",
    "    parameter_value.reset_index(inplace = True, drop=True)\n",
    "    values = pd.concat([values, parameter_value])"
   ]
  },
  {
   "cell_type": "code",
   "execution_count": null,
   "metadata": {
    "pycharm": {
     "name": "#%%\n"
    }
   },
   "outputs": [],
   "source": [
    "PARAMETER_NAME = ['fio2', 'peep', 'pao2']\n",
    "\n",
    "values = pd.DataFrame([])\n",
    "\n",
    "for idx, row in df_test.iterows():\n",
    "\n",
    "    patient_df = generator[idx][1]\n",
    "\n",
    "    parameter_value = patient_df[['hash_patient_id', 'time_window_start', 'time_window_end']].\\\n",
    "        swifter.\\\n",
    "        apply(lambda row: dl.get_single_timestamp(patients = [row.hash_patient_id],\n",
    "                                                  parameters = PARAMETER_NAME,\n",
    "                                                  columns = ['pacmed_name',\n",
    "                                                             'numerical_value'],\n",
    "                                                  from_timestamp = row.time_window_start,\n",
    "                                                  to_timestamp = row.time_window_end).\\\n",
    "              groupby('pacmed_name').\\\n",
    "              mean(numeric_only = False).\n",
    "              T,\n",
    "              axis = 1)\n",
    "\n",
    "    parameter_value = pd.concat([parameter_value[idx] for idx in range(len(parameter_value))])\n",
    "    parameter_value.reset_index(inplace = True, drop=True)\n",
    "    values = pd.concat([values, parameter_value])\n",
    "\n"
=======
   "outputs": [],
   "source": [
    "#df.info()"
>>>>>>> 266c5e83
   ]
  },
  {
   "cell_type": "code",
   "execution_count": null,
   "metadata": {
    "pycharm": {
     "name": "#%%\n"
    }
   },
<<<<<<< HEAD
   "outputs": [],
   "source": [
    "patients['bmi_timestamp'] = patients.apply(lambda row: dl.get_single_timestamp(\n",
    "    patients = [row.hash_patient_id],\n",
    "    parameters = ['body_mass_index'],\n",
    "    columns = ['numerical_value'],\n",
    "    from_timestamp = row.start_timestamp,\n",
    "    to_timestamp = row.end_timestamp).first(),\n",
    "              axis = 1)"
   ]
  },
  {
   "cell_type": "code",
   "execution_count": null,
   "metadata": {
    "pycharm": {
     "name": "#%%\n"
    }
   },
=======
>>>>>>> 266c5e83
   "outputs": [],
   "source": [
    "#### Procesing proned patients\n",
    "\n",
    "df_proning = dl.get_range_measurements(parameters= ['position'],\n",
    "                                       sub_parameters=['position_body'],\n",
    "                                       columns=['hash_patient_id',\n",
    "                                                'start_timestamp',\n",
    "                                                'end_timestamp',\n",
    "                                                'effective_value',\n",
    "                                                'is_correct_unit_yn',\n",
    "                                                'pacmed_origin_hospital',\n",
    "                                                'fake_admission_id'\n",
    "                                                ]\n",
    "                                       )\n",
    "\n",
<<<<<<< HEAD
    "df_proning.sort_values(by = ['hash_patient_id', 'start_timestamp'],\n",
    "                       ascending = True,\n",
    "                       inplace = True)\n",
    "df_proning.reset_index(drop=True, inplace=True)"
   ]
  },
  {
   "cell_type": "code",
   "execution_count": null,
   "metadata": {
    "pycharm": {
     "name": "#%%\n"
    }
   },
   "outputs": [],
   "source": [
    "\n",
    "df = pd.DataFrame(np.ones((2,2)))"
=======
    "#add_parameter(dl, df, 'fio2')\n"
>>>>>>> 266c5e83
   ]
  },
  {
   "cell_type": "code",
   "execution_count": null,
<<<<<<< HEAD
   "metadata": {
    "pycharm": {
     "name": "#%%\n"
    }
   },
   "outputs": [],
   "source": [
    "df.head()"
   ]
  },
  {
   "cell_type": "code",
   "execution_count": null,
=======
>>>>>>> 266c5e83
   "metadata": {
    "pycharm": {
     "name": "#%%\n"
    }
   },
   "outputs": [],
   "source": []
  }
 ],
 "metadata": {
  "kernelspec": {
   "display_name": "Python 3",
   "language": "python",
   "name": "python3"
  },
  "language_info": {
   "codemirror_mode": {
    "name": "ipython",
    "version": 2
   },
   "file_extension": ".py",
   "mimetype": "text/x-python",
   "name": "python",
   "nbconvert_exporter": "python",
   "pygments_lexer": "ipython2"
  }
 },
 "nbformat": 4,
 "nbformat_minor": 0
}<|MERGE_RESOLUTION|>--- conflicted
+++ resolved
@@ -36,7 +36,6 @@
     "\n",
     "from causal_inference.experiment_generator.initialize_experiment import initialize_experiment\n",
     "from causal_inference.experiment_generator.initialize_experiment import add_parameter\n",
-<<<<<<< HEAD
     "from causal_inference.experiment_generator.initialize_experiment import _load_data_patients"
    ]
   },
@@ -58,22 +57,20 @@
     "\n",
     "\n",
     "from causal_inference.experiment_generator.initialize_experiment import initialize_experiment"
-=======
-    "# from causal_inference.experiment_genertor.combiner import DataHandler #not ready yet"
->>>>>>> 266c5e83
-   ]
-  },
-  {
-   "cell_type": "code",
-   "execution_count": null,
-   "metadata": {
-    "pycharm": {
-     "name": "#%%\n"
-    }
-   },
-   "outputs": [],
-   "source": [
-<<<<<<< HEAD
+
+
+   ]
+  },
+  {
+   "cell_type": "code",
+   "execution_count": null,
+   "metadata": {
+    "pycharm": {
+     "name": "#%%\n"
+    }
+   },
+   "outputs": [],
+   "source": [
     "dl = DataLoader()\n",
     "\n",
     "df, generator = initialize_experiment(dl = dl,\n",
@@ -94,26 +91,18 @@
    "outputs": [],
    "source": [
     "generator_test = generator[0:5]"
-=======
-    "# When running the notebook for the first time, change wd to\n",
-    "# the path of causal_inference folder\n",
-    "os.getcwd()\n",
-    "os.chdir('/home/adam/files/causal_inference')\n",
-    "os.getcwd()"
->>>>>>> 266c5e83
-   ]
-  },
-  {
-   "cell_type": "code",
-   "execution_count": null,
-   "metadata": {
-    "pycharm": {
-     "name": "#%%\n"
-    }
-   },
-   "outputs": [],
-   "source": [
-<<<<<<< HEAD
+   ]
+  },
+  {
+   "cell_type": "code",
+   "execution_count": null,
+   "metadata": {
+    "pycharm": {
+     "name": "#%%\n"
+    }
+   },
+   "outputs": [],
+   "source": [
     "BMI = ['body_mass_index']"
    ]
   },
@@ -150,30 +139,19 @@
     "              'gamma_glutamyl_transferase',\n",
     "              'alkaline_phosphatase',\n",
     "              'bilirubin_direct']"
-=======
-    "# Reloads packages\n",
-    "\n",
-    "reload(sys.modules['causal_inference'])\n",
-    "reload(sys.modules['causal_inference.experiment_generator'])\n",
-    "reload(sys.modules['causal_inference.experiment_generator.initialize_experiment'])\n",
-    "\n",
-    "from causal_inference.experiment_generator.initialize_experiment import initialize_experiment\n",
-    "from causal_inference.experiment_generator.initialize_experiment import add_parameter\n",
-    "from causal_inference.data_creator.combiner import DataHandler"
->>>>>>> 266c5e83
-   ]
-  },
-  {
-   "cell_type": "code",
-   "execution_count": null,
-   "metadata": {
-    "pycharm": {
-     "name": "#%%\n"
-    }
-   },
-   "outputs": [],
-   "source": [
-<<<<<<< HEAD
+   ]
+  },
+  {
+   "cell_type": "code",
+   "execution_count": null,
+   "metadata": {
+    "pycharm": {
+     "name": "#%%\n"
+    }
+   },
+   "outputs": [],
+   "source": [
+
     "BLOOD_GAS = ['pco2', 'po2', 'bicarbonate', 'lactate' ]\n"
    ]
   },
@@ -191,26 +169,19 @@
     "               'arterial_blood_pressure_mean',\n",
     "               'arterial_blood_pressure_diastolic',\n",
     "               'arterial_blood_pressure_systolic']"
-=======
-    "dl = DataLoader()\n",
-    "\n",
-    "df = initialize_experiment(dl = dl,\n",
-    "                           n_of_patients = 5,\n",
-    "                           min_length_of_intubation = 24)"
->>>>>>> 266c5e83
-   ]
-  },
-  {
-   "cell_type": "code",
-   "execution_count": null,
-   "metadata": {
-    "pycharm": {
-     "name": "#%%\n"
-    }
-   },
-   "outputs": [],
-   "source": [
-<<<<<<< HEAD
+
+   ]
+  },
+  {
+   "cell_type": "code",
+   "execution_count": null,
+   "metadata": {
+    "pycharm": {
+     "name": "#%%\n"
+    }
+   },
+   "outputs": [],
+   "source": [
     "VENTILATOR_VALUES = ['peep',\n",
     "                     'fio2',\n",
     "                     'pressure_above_peep',\n",
@@ -221,22 +192,16 @@
     "                     'driving_pressure',\n",
     "                     'plateau_pressure',\n",
     "                     'peak_pressure']"
-=======
-    "test_df = pd.DataFrame(np.ones((10,10)))\n",
-    "\n",
-    "test_df.head()"
->>>>>>> 266c5e83
-   ]
-  },
-  {
-   "cell_type": "code",
-   "execution_count": null,
-   "metadata": {
-    "pycharm": {
-     "name": "#%%\n"
-    }
-   },
-<<<<<<< HEAD
+   ]
+  },
+  {
+   "cell_type": "code",
+   "execution_count": null,
+   "metadata": {
+    "pycharm": {
+     "name": "#%%\n"
+    }
+   },
    "outputs": [],
    "source": [
     "values = pd.DataFrame([])\n",
@@ -299,22 +264,16 @@
     "    parameter_value.reset_index(inplace = True, drop=True)\n",
     "    values = pd.concat([values, parameter_value])\n",
     "\n"
-=======
-   "outputs": [],
-   "source": [
-    "#df.info()"
->>>>>>> 266c5e83
-   ]
-  },
-  {
-   "cell_type": "code",
-   "execution_count": null,
-   "metadata": {
-    "pycharm": {
-     "name": "#%%\n"
-    }
-   },
-<<<<<<< HEAD
+   ]
+  },
+  {
+   "cell_type": "code",
+   "execution_count": null,
+   "metadata": {
+    "pycharm": {
+     "name": "#%%\n"
+    }
+   },
    "outputs": [],
    "source": [
     "patients['bmi_timestamp'] = patients.apply(lambda row: dl.get_single_timestamp(\n",
@@ -334,8 +293,6 @@
      "name": "#%%\n"
     }
    },
-=======
->>>>>>> 266c5e83
    "outputs": [],
    "source": [
     "#### Procesing proned patients\n",
@@ -352,7 +309,6 @@
     "                                                ]\n",
     "                                       )\n",
     "\n",
-<<<<<<< HEAD
     "df_proning.sort_values(by = ['hash_patient_id', 'start_timestamp'],\n",
     "                       ascending = True,\n",
     "                       inplace = True)\n",
@@ -371,15 +327,11 @@
    "source": [
     "\n",
     "df = pd.DataFrame(np.ones((2,2)))"
-=======
-    "#add_parameter(dl, df, 'fio2')\n"
->>>>>>> 266c5e83
-   ]
-  },
-  {
-   "cell_type": "code",
-   "execution_count": null,
-<<<<<<< HEAD
+   ]
+  },
+  {
+   "cell_type": "code",
+   "execution_count": null,
    "metadata": {
     "pycharm": {
      "name": "#%%\n"
@@ -393,8 +345,6 @@
   {
    "cell_type": "code",
    "execution_count": null,
-=======
->>>>>>> 266c5e83
    "metadata": {
     "pycharm": {
      "name": "#%%\n"
