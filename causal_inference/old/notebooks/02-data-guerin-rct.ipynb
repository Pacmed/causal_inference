{
 "cells": [
  {
   "cell_type": "code",
   "execution_count": null,
   "metadata": {},
   "outputs": [],
   "source": [
    "import pandas as pd\n",
    "import numpy as np\n",
    "\n",
    "import sys, os\n",
    "\n",
    "import seaborn as sns\n",
    "import matplotlib.pyplot as plt\n",
    "\n",
    "\n",
    "from sklearn.impute import SimpleImputer\n",
    "from sklearn.preprocessing import StandardScaler\n",
    "\n",
    "from scipy.stats import wasserstein_distance\n",
    "from scipy import stats"
   ]
  },
  {
   "cell_type": "code",
   "execution_count": null,
   "metadata": {
    "pycharm": {
     "name": "#%% Load the data\n"
    }
   },
   "outputs": [],
   "source": [
    "os.chdir('/home/adam/adam/data/19012021/')\n",
    "df = pd.read_csv('observational_data_8h_inclusion_all_outputs_1.csv')\n",
    "df.start_timestamp = df.start_timestamp.astype('datetime64[ns]')\n",
    "df.end_timestamp = df.end_timestamp.astype('datetime64[ns]')\n",
    "df.info(max_cols=200)"
   ]
  },
  {
   "cell_type": "code",
   "execution_count": null,
   "metadata": {
    "pycharm": {
     "name": "#%% Check inclusion criteria\n"
    }
   },
   "outputs": [],
   "source": [
    "df[['fio2_inclusion_8h', 'peep_inclusion_8h', 'po2_inclusion_8h', 'pf_ratio_inclusion_8h']].describe()\n",
    "\n",
    "INCLUDED = (df.pf_ratio_inclusion_8h > 0) & \\\n",
    "           (df.pf_ratio_inclusion_8h < 150) & \\\n",
    "           (df.peep_inclusion_8h >= 5) & \\\n",
    "           (df.fio2_inclusion_8h >= 60)\n",
    "print(len(df.index))\n",
    "df = df[INCLUDED]\n",
    "print(len(df.index))"
   ]
  },
  {
   "cell_type": "code",
   "execution_count": null,
   "metadata": {
    "pycharm": {
     "name": "#%% check for bias in supine\n"
    }
   },
   "outputs": [],
   "source": [
    "df_start = df.loc[df.artificial_session & (df.fio2 > 60), ['start_timestamp']]\n",
    "print(len(df_start.index))\n",
    "df_start['start_timestamp'] = df_start['start_timestamp'].dt.hour\n",
    "df_start['is_randomization_point'] = False\n",
    "df_start['is_randomization_point'] = (df_start.start_timestamp >= 7) & (df_start.start_timestamp <= 12)\n",
    "df_start['is_randomization_point'].value_counts()"
   ]
  },
  {
   "cell_type": "code",
   "execution_count": null,
   "metadata": {
    "pycharm": {
     "name": "#%% Patients?\n"
    }
   },
   "outputs": [],
   "source": [
    "df.hash_patient_id[~df.treated].nunique()"
   ]
  },
  {
   "cell_type": "code",
   "execution_count": null,
   "metadata": {
    "pycharm": {
     "name": "#%% check for length in arificial supine\n"
    }
   },
   "outputs": [],
   "source": [
    "df[df['artificial_session'] == True].duration_hours.describe()"
   ]
  },
  {
   "cell_type": "code",
   "execution_count": null,
   "metadata": {
    "pycharm": {
     "name": "#%% the above is not it. It should check if there are patients that have a\n"
    }
   },
   "outputs": [],
   "source": [
    "# big share in artificial sessions\n",
    "\n",
    "# E.g. on average one patient translates to x proning, y supine and z art. supine"
   ]
  },
  {
   "cell_type": "code",
   "execution_count": null,
   "metadata": {
    "pycharm": {
     "name": "#%%\n"
    }
   },
   "outputs": [],
   "source": [
    "from data_warehouse_utils.dataloader import DataLoader"
   ]
  },
  {
   "cell_type": "code",
   "execution_count": null,
   "metadata": {
    "pycharm": {
     "name": "#%%\n"
    }
   },
   "outputs": [],
   "source": [
    "dl = DataLoader()\n",
    "\n",
    "subparameters = ['tidal_volume_per_kg', 'tidal_volume_per_kg_set']\n",
    "\n",
    "patients = df.hash_patient_id.to_list()\n",
    "\n",
    "tidal_volume_per_kg = dl.get_single_timestamp(patients=patients,\n",
    "                                              sub_parameters=subparameters,\n",
    "                                              columns=['hash_patient_id',\n",
    "                                                   'effective_timestamp',\n",
    "                                                   'effective_value',\n",
    "                                                   'pacmed_name',\n",
    "                                                   'pacmed_subname']\n",
    "                                          )"
   ]
  },
  {
   "cell_type": "code",
   "execution_count": null,
   "metadata": {
    "pycharm": {
     "name": "#%%\n"
    }
   },
   "outputs": [],
   "source": [
    "from datetime import timedelta\n",
    "\n",
    "def foo(x, y, z, df_meas):\n",
    "    z = y\n",
    "    y = y - timedelta(hours=8)\n",
    "\n",
    "    expr = 'hash_patient_id == @x and @y <= effective_timestamp <= @z'\n",
    "    result = df_meas.query(expr=expr).sort_values(by='effective_timestamp', ascending=True)\n",
    "    result = result['effective_value']\n",
    "\n",
    "    if len(result) > 0:\n",
    "        # Note that extracting the outcome as taking the last value of both po2 and fio2 is different from\n",
    "        # extracting po2_over_fio2 parameter.\n",
    "        result = result.iloc[-1]\n",
    "\n",
    "    else:\n",
    "        result = np.NaN\n",
    "\n",
    "    return result"
   ]
  },
  {
   "cell_type": "code",
   "execution_count": null,
   "metadata": {
    "pycharm": {
     "name": "#%%\n"
    }
   },
   "outputs": [],
   "source": [
    "outcomes = [foo(x, y, z, tidal_volume_per_kg) for x, y, z in\n",
    "                            zip(df['hash_patient_id'], df['start_timestamp'], df['end_timestamp'])]"
   ]
  },
  {
   "cell_type": "code",
   "execution_count": null,
   "metadata": {
    "pycharm": {
     "name": "#%%\n"
    }
   },
   "outputs": [],
   "source": [
    "df['tidal_volume_per_kg'] = outcomes\n",
    "df['tidal_volume_per_kg'] = df['tidal_volume_per_kg'].astype('float64')"
   ]
  },
  {
   "cell_type": "code",
   "execution_count": null,
   "metadata": {
    "pycharm": {
     "name": "#%%\n"
    }
   },
   "outputs": [],
   "source": [
    "df.info(max_cols=200)"
   ]
  },
  {
   "cell_type": "code",
   "execution_count": null,
   "metadata": {
    "pycharm": {
     "name": "#%% Inclusion as covariates\n"
    }
   },
   "outputs": [],
   "source": [
    "df['fio2'] = df['fio2_inclusion_8h']\n",
    "df['peep'] = df['peep_inclusion_8h']\n",
    "df['po2'] = df['po2_inclusion_8h']"
   ]
  },
  {
   "cell_type": "code",
   "execution_count": null,
   "metadata": {
    "pycharm": {
     "name": "#%% Construct P/F ratio\n"
    }
   },
   "outputs": [],
   "source": [
    "df['pf_ratio'] = 0\n",
    "pf_ratio_is_na = df.po2.isna() | df.fio2.isna()\n",
    "df.loc[~pf_ratio_is_na, 'pf_ratio'] = df.loc[~pf_ratio_is_na, 'po2'] / df.loc[~pf_ratio_is_na, 'fio2']\n",
    "df.loc[~pf_ratio_is_na, 'pf_ratio'] = df.loc[~pf_ratio_is_na, 'pf_ratio'].map(lambda x: int(round(x * 100)))"
   ]
  },
  {
   "cell_type": "code",
   "execution_count": null,
   "metadata": {
    "pycharm": {
     "name": "#%% Extract pco2\n"
    }
   },
   "outputs": [],
   "source": [
    "df.loc[df.pco2_arterial.isna(), 'pco2_arterial'] = df.loc[df.pco2_arterial.isna(), 'pco2_unspecified']\n",
    "df = df.rename(columns={'pco2_arterial':'pco2'})"
   ]
  },
  {
   "cell_type": "code",
   "execution_count": null,
   "metadata": {
    "pycharm": {
     "name": "#%% Extract lactate\n"
    }
   },
   "outputs": [],
   "source": [
    "df.loc[df.lactate_arterial.isna(), 'lactate_arterial'] = df.loc[df.lactate_arterial.isna(), 'lactate_blood']\n",
    "df.loc[df.lactate_arterial.isna(), 'lactate_arterial'] = df.loc[df.lactate_arterial.isna(), 'lactate_unspecified']\n",
    "df = df.rename(columns={'lactate_arterial':'lactate'})\n"
   ]
  },
  {
   "cell_type": "code",
   "execution_count": null,
   "metadata": {
    "pycharm": {
     "name": "#%% Extract ph\n"
    }
   },
   "outputs": [],
   "source": [
    "df.loc[df.ph_arterial.isna(), 'ph_arterial'] = df.loc[df.ph_arterial.isna(), 'ph_unspecified']\n",
    "df = df.rename(columns={'ph_arterial':'ph'})"
   ]
  },
  {
   "cell_type": "code",
   "execution_count": null,
   "metadata": {
    "pycharm": {
     "name": "#%% Extract obesity\n"
    }
   },
   "outputs": [],
   "source": [
    "df['nice_morbid_obesity'] = df['bmi'].map(lambda x: x > 35)\n",
    "df.nice_morbid_obesity.value_counts()"
   ]
  },
  {
   "cell_type": "code",
   "execution_count": null,
   "metadata": {
    "pycharm": {
     "name": "#%% Extract vasopressors\n"
    }
   },
   "outputs": [],
   "source": [
    "df['med_vasopressors'] = df['atc_C01CA03'] |\\\n",
    "                         df['atc_C01CA04'] |\\\n",
    "                         df['atc_C01CA24'] |\\\n",
    "                         df['atc_H01BA01'] |\\\n",
    "                         df['atc_H01BA04']"
   ]
  },
  {
   "cell_type": "code",
   "execution_count": null,
   "metadata": {
    "pycharm": {
     "name": "#%% Extract Glucocorticoids\n"
    }
   },
   "outputs": [],
   "source": [
    "df['med_glucocorticoids'] = df['atc_H02A']"
   ]
  },
  {
   "cell_type": "code",
   "execution_count": null,
   "metadata": {
    "pycharm": {
     "name": "#%% Extract Muscle relaxants\n"
    }
   },
   "outputs": [],
   "source": [
    "df['med_muscle_relaxants'] = df['atc_M03']"
   ]
  },
  {
   "cell_type": "code",
   "execution_count": null,
   "metadata": {
    "pycharm": {
     "name": "#%% Extract_nice_aki\n"
    }
   },
   "outputs": [],
   "source": [
    "from data_warehouse_utils.dataloader import DataLoader\n",
    "\n",
    "dl = DataLoader()\n",
    "df_aki = dl.get_patients()\n",
    "df_aki = df_aki[['hash_patient_id', 'nice_aki']]\n",
    "df = pd.merge(df, df_aki, how='left', on='hash_patient_id')"
   ]
  },
  {
   "cell_type": "code",
   "execution_count": null,
   "metadata": {
    "pycharm": {
     "name": "#%% RRT extraction\n"
    }
   },
   "outputs": [],
   "source": [
    "df['renal_replacement_therapy'] = ~df['cvvh_blood_flow'].isna() | ~df['cvvhd_blood_flow'].isna()\n",
    "df['renal_replacement_therapy'].value_counts()"
   ]
  },
  {
   "cell_type": "code",
   "execution_count": null,
   "metadata": {
    "pycharm": {
     "name": "#%%\n"
    }
   },
   "outputs": [],
   "source": [
    "print(len(df.index))\n",
    "df[['fio2', 'peep', 'po2', 'pf_ratio']].describe()\n"
   ]
  },
  {
   "cell_type": "code",
   "execution_count": null,
   "metadata": {
    "pycharm": {
     "name": "#%% add column: duration_hours_corrected\n"
    }
   },
   "outputs": [],
   "source": [
    "from data_warehouse_utils.dataloader import DataLoader\n",
    "\n",
    "dl = DataLoader()\n",
    "patients = df['hash_patient_id'].unique().tolist()\n",
    "df_rotation = dl.get_range_measurements(patients=patients,\n",
    "                                        parameters=['position'])"
   ]
  },
  {
   "cell_type": "code",
   "execution_count": null,
   "metadata": {
    "pycharm": {
     "name": "#%%\n"
    }
   },
   "outputs": [],
   "source": [
    "os.chdir('/home/adam/adam/data/19012021/')\n",
    "df_rotation.to_csv('rotation_data.csv', index=False)"
   ]
  },
  {
   "cell_type": "code",
   "execution_count": null,
   "metadata": {
    "pycharm": {
     "name": "#%%\n"
    }
   },
   "outputs": [],
   "source": [
    "df_rotation = df_rotation.loc[(df_rotation.effective_value == '30_degrees') |\n",
    "                              (df_rotation.effective_value == '45_degrees') |\n",
    "                              (df_rotation.effective_value == 'bed_chair'),\n",
    "                              ['start_timestamp', 'hash_patient_id']]"
   ]
  },
  {
   "cell_type": "code",
   "execution_count": null,
   "metadata": {
    "pycharm": {
     "name": "#%%\n"
    }
   },
   "outputs": [],
   "source": [
    "df_rotation = df_rotation.loc[(df_rotation.effective_value == '30_degrees'), ['start_timestamp', 'hash_patient_id']]"
   ]
  },
  {
   "cell_type": "code",
   "execution_count": null,
   "metadata": {
    "pycharm": {
     "name": "#%%\n"
    }
   },
   "outputs": [],
   "source": [
    "df_rotation.head()"
   ]
  },
  {
   "cell_type": "code",
   "execution_count": null,
   "metadata": {
    "pycharm": {
     "name": "#%%\n"
    }
   },
   "outputs": [],
   "source": [
    "df_rotation.info()"
   ]
  },
  {
   "cell_type": "code",
   "execution_count": null,
   "metadata": {
    "pycharm": {
     "name": "#%%\n"
    }
   },
   "outputs": [],
   "source": [
    "def was_rotated(x, y, z, df):\n",
    "    mask = (y < df.start_timestamp) & (df.start_timestamp < z) & (df.hash_patient_id == x)\n",
    "    df = df[mask].sort_values(by=['start_timestamp'])\n",
    "    # return True if len(df.index) == 0 else False\n",
    "    # return len(df.index)\n",
    "    return 0 if len(df.index) == 0 else df.start_timestamp.iloc[0] - y"
   ]
  },
  {
   "cell_type": "code",
   "execution_count": null,
   "metadata": {
    "pycharm": {
     "name": "#%%\n"
    }
   },
   "outputs": [],
   "source": [
    "rotation_list = [was_rotated(x, y, z, df_rotation) for x, y, z in\n",
    "            zip(df.loc[:, 'hash_patient_id'],\n",
    "                df.loc[:, 'start_timestamp'],\n",
    "                df.loc[:, 'end_timestamp'])]"
   ]
  },
  {
   "cell_type": "code",
   "execution_count": null,
   "metadata": {
    "pycharm": {
     "name": "#%%\n"
    }
   },
   "outputs": [],
   "source": [
    "error = []\n",
    "\n",
    "for i in range(len(rotation_list)):\n",
    "    if rotation_list[i] == 0:\n",
    "        error.append(0)\n",
    "    else:\n",
    "        error.append(int(round(rotation_list[i].total_seconds()/(60*60))))"
   ]
  },
  {
   "cell_type": "code",
   "execution_count": null,
   "metadata": {
    "pycharm": {
     "name": "#%%\n"
    }
   },
   "outputs": [],
   "source": [
    "df['error'] = error"
   ]
  },
  {
   "cell_type": "code",
   "execution_count": null,
   "metadata": {
    "pycharm": {
     "name": "#%%\n"
    }
   },
   "outputs": [],
   "source": [
    "df['error'].describe()"
   ]
  },
  {
   "cell_type": "code",
   "execution_count": null,
   "metadata": {
    "pycharm": {
     "name": "#%%\n"
    }
   },
   "outputs": [],
   "source": [
    "df.info(max_cols=200)"
   ]
  },
  {
   "cell_type": "code",
   "execution_count": null,
   "metadata": {
    "pycharm": {
     "name": "#%%\n"
    }
   },
   "outputs": [],
   "source": [
    "df.head()"
   ]
  },
  {
   "cell_type": "code",
   "execution_count": null,
   "metadata": {
    "pycharm": {
     "name": "#%% save before dropping anything\n"
    }
   },
   "outputs": [],
   "source": [
    "os.chdir('/home/adam/adam/data/19012021/')\n",
    "df.to_csv('data_raw.csv', index=False)"
   ]
  },
  {
   "cell_type": "code",
   "execution_count": null,
   "metadata": {
    "pycharm": {
     "name": "#%% Short overestimation analysis\n"
    }
   },
   "outputs": [],
   "source": [
    "df.loc[df.treated & (df.error > 0) & (df.error < df.duration_hours), 'error'].describe()"
   ]
  },
  {
   "cell_type": "code",
   "execution_count": null,
   "metadata": {
    "pycharm": {
     "is_executing": true,
     "name": "#%% n of patients\n"
    }
   },
   "outputs": [],
   "source": [
    "df.hash_patient_id.nunique()"
   ]
  },
  {
   "cell_type": "code",
   "execution_count": null,
   "metadata": {
    "pycharm": {
     "name": "#%%\n"
    }
   },
   "outputs": [],
   "source": [
    "COLUMNS_TO_DROP = ['hash_session_id',\n",
    "                   'hash_patient_id',\n",
    "                   'start_timestamp',\n",
    "                   'end_timestamp',\n",
    "                   'duration_hours',\n",
    "                   'pacmed_origin_hospital',\n",
    "                   'fio2_inclusion_8h',\n",
    "                   'peep_inclusion_8h',\n",
    "                   'po2_inclusion_8h',\n",
    "                   'artificial_session',\n",
    "                   'death_timestamp',\n",
    "                   'outcome',\n",
    "                   'mortality',\n",
    "                   'icu_mortality']\n",
    "df.drop(columns=COLUMNS_TO_DROP, inplace=True)\n",
    "df.info(max_cols=200)"
   ]
  },
  {
   "cell_type": "code",
   "execution_count": null,
   "metadata": {
    "pycharm": {
     "name": "#%% Save all the variables\n"
    }
   },
   "outputs": [],
   "source": [
    "os.chdir('/home/adam/adam/data/19012021/')\n",
    "df.to_csv('data_all_variables.csv', index=False)"
   ]
  },
  {
   "cell_type": "code",
   "execution_count": null,
   "metadata": {
    "pycharm": {
     "name": "#%% Select variables\n"
    }
   },
   "outputs": [],
   "source": [
    "VARIABLES_RCT = ['treated',\n",
    "                 'age',\n",
    "                 'gender',\n",
    "                 'bmi',\n",
    "                 'nice_diabetes',\n",
    "                 'nice_aki',\n",
    "                 'nice_cirrhosis',\n",
    "                 'nice_hem_malign',\n",
    "                 'nice_copd',\n",
    "                 'nice_imm_insuf',\n",
    "                 'nice_cardio_vasc_insuf',\n",
    "                 'nice_morbid_obesity',\n",
    "                 'renal_replacement_therapy',\n",
    "                 'sofa_score',\n",
    "                 'lactate',\n",
    "                 'tidal_volume',\n",
    "                 'tidal_volume_per_kg',\n",
    "                 'respiratory_rate_measured',\n",
    "                 'peep',\n",
    "                 'fio2',\n",
    "                 'po2',\n",
    "                 'pco2',\n",
    "                 'ph',\n",
    "                 'plateau_pressure',\n",
    "                 'driving_pressure',\n",
    "                 'lung_compliance_static',\n",
    "                 'med_muscle_relaxants',\n",
    "                 'med_vasopressors',\n",
    "                 'med_glucocorticoids',\n",
    "                 'pf_ratio',\n",
    "                 'pf_ratio_2h_8h_outcome',\n",
    "                 'pf_ratio_2h_8h_manual_outcome',\n",
    "                 'pf_ratio_12h_24h_outcome',\n",
    "                 'pf_ratio_12h_24h_manual_outcome']\n",
    "\n",
    "df_rct = df[VARIABLES_RCT]\n",
    "df_rct.info(max_cols=200)\n",
    "\n",
    "#Should add a late outcome 18h-22h"
   ]
  },
  {
   "cell_type": "code",
   "execution_count": null,
   "metadata": {
    "pycharm": {
     "name": "#%%\n"
    }
   },
   "outputs": [],
   "source": [
    "df_rct.head()\n"
   ]
  },
  {
   "cell_type": "code",
   "execution_count": null,
   "metadata": {
    "pycharm": {
     "name": "#%%\n"
    }
   },
   "outputs": [],
   "source": [
    "df_rct.info()"
   ]
  },
  {
   "cell_type": "code",
   "execution_count": null,
   "metadata": {
    "pycharm": {
     "name": "#%% not enough observations\n"
    }
   },
   "outputs": [],
   "source": [
    "df_rct = df_rct.drop(columns=['plateau_pressure'])"
   ]
  },
  {
   "cell_type": "code",
   "execution_count": null,
   "metadata": {
    "pycharm": {
     "name": "#%%\n"
    }
   },
   "outputs": [],
   "source": [
    "os.chdir('/home/adam/adam/data/19012021/')\n",
    "df_rct.to_csv('data_guerin_rct.csv', index=False)"
   ]
  },
  {
   "cell_type": "code",
   "execution_count": null,
   "metadata": {
    "pycharm": {
     "name": "#%%\n"
    }
   },
   "outputs": [],
   "source": [
    "df_rct.describe()"
   ]
  },
  {
   "cell_type": "code",
   "execution_count": null,
   "metadata": {
    "pycharm": {
     "name": "#%%\n"
    }
   },
   "outputs": [],
   "source": [
    "\n",
    "df_rct.info()"
   ]
<<<<<<< HEAD
=======
  },
  {
   "cell_type": "code",
   "execution_count": null,
   "metadata": {
    "pycharm": {
     "name": "#%%\n"
    }
   },
   "outputs": [],
   "source": [
    "\n",
    "os.chdir('/home/adam/adam/data/19012021/')\n",
    "df = pd.read_csv('data_guerin_rct.csv')"
   ]
  },
  {
   "cell_type": "code",
   "execution_count": null,
   "metadata": {
    "pycharm": {
     "name": "#%%\n"
    }
   },
   "outputs": [],
   "source": [
    "df.nice_cirrhosis.value_counts()"
   ]
  },
  {
   "cell_type": "code",
   "execution_count": null,
   "metadata": {
    "pycharm": {
     "name": "#%%\n"
    }
   },
   "outputs": [],
   "source": []
>>>>>>> aab8b5ad
  }
 ],
 "metadata": {
  "kernelspec": {
   "display_name": "Python 3",
   "language": "python",
   "name": "python3"
  },
  "language_info": {
   "codemirror_mode": {
    "name": "ipython",
    "version": 2
   },
   "file_extension": ".py",
   "mimetype": "text/x-python",
   "name": "python",
   "nbconvert_exporter": "python",
   "pygments_lexer": "ipython2"
  }
 },
 "nbformat": 4,
 "nbformat_minor": 0
}<|MERGE_RESOLUTION|>--- conflicted
+++ resolved
@@ -812,8 +812,6 @@
     "\n",
     "df_rct.info()"
    ]
-<<<<<<< HEAD
-=======
   },
   {
    "cell_type": "code",
@@ -853,7 +851,6 @@
    },
    "outputs": [],
    "source": []
->>>>>>> aab8b5ad
   }
  ],
  "metadata": {
