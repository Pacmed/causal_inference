--- conflicted
+++ resolved
@@ -180,8 +180,6 @@
     "plt.legend()\n",
     "plt.show()"
    ]
-<<<<<<< HEAD
-=======
   },
   {
    "cell_type": "code",
@@ -206,7 +204,6 @@
    },
    "outputs": [],
    "source": []
->>>>>>> aab8b5ad
   }
  ],
  "metadata": {
