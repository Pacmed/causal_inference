--- conflicted
+++ resolved
@@ -3,7 +3,6 @@
   {
    "cell_type": "code",
    "execution_count": null,
-<<<<<<< HEAD
    "metadata": {
     "pycharm": {
      "name": "#%%\n"
@@ -253,8 +252,6 @@
   {
    "cell_type": "code",
    "execution_count": null,
-=======
->>>>>>> 71712501
    "metadata": {
     "pycharm": {
      "name": "#%% Construct P/F ratio\n"
